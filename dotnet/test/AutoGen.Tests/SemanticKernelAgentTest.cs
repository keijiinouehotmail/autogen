--- conflicted
+++ resolved
@@ -119,12 +119,8 @@
 
         var skAgent = new SemanticKernelAgent(kernel, "assistant")
             .RegisterMessageConnector();
-<<<<<<< HEAD
-=======
 
-        skAgent.Middlewares.Count().Should().Be(1);
         skAgent.StreamingMiddlewares.Count().Should().Be(1);
->>>>>>> 3c61969b
 
         var question = "What is the weather in Seattle?";
         var reply = await skAgent.SendAsync(question);
