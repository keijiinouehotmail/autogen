﻿// Copyright (c) Microsoft Corporation. All rights reserved.
// PrintMessageMiddlewareCodeSnippet.cs

using AutoGen.Core;
using AutoGen.OpenAI;
using AutoGen.OpenAI.Extension;
using Azure;
using Azure.AI.OpenAI;

namespace AutoGen.BasicSample.CodeSnippet;

internal class PrintMessageMiddlewareCodeSnippet
{
    public async Task PrintMessageMiddlewareAsync()
    {
        var config = LLMConfiguration.GetAzureOpenAIGPT3_5_Turbo();
        var endpoint = new Uri(config.Endpoint);
        var openaiClient = new OpenAIClient(endpoint, new AzureKeyCredential(config.ApiKey));
        var agent = new OpenAIChatAgent(openaiClient, "assistant", config.DeploymentName)
<<<<<<< HEAD
            .RegisterStreamingMiddleware(openaiMessageConnector);
=======
            .RegisterMessageConnector();
>>>>>>> 3c61969b

        #region PrintMessageMiddleware
        var agentWithPrintMessageMiddleware = agent
            .RegisterPrintMessage();

        await agentWithPrintMessageMiddleware.SendAsync("write a long poem");
        #endregion PrintMessageMiddleware
    }

    public async Task PrintMessageStreamingMiddlewareAsync()
    {
        var config = LLMConfiguration.GetAzureOpenAIGPT3_5_Turbo();
        var endpoint = new Uri(config.Endpoint);
        var openaiClient = new OpenAIClient(endpoint, new AzureKeyCredential(config.ApiKey));

        #region print_message_streaming
        var streamingAgent = new OpenAIChatAgent(openaiClient, "assistant", config.DeploymentName)
<<<<<<< HEAD
            .RegisterStreamingMiddleware(openaiMessageConnector)
=======
            .RegisterMessageConnector()
>>>>>>> 3c61969b
            .RegisterPrintMessage();

        await streamingAgent.SendAsync("write a long poem");
        #endregion print_message_streaming
    }
}<|MERGE_RESOLUTION|>--- conflicted
+++ resolved
@@ -17,11 +17,7 @@
         var endpoint = new Uri(config.Endpoint);
         var openaiClient = new OpenAIClient(endpoint, new AzureKeyCredential(config.ApiKey));
         var agent = new OpenAIChatAgent(openaiClient, "assistant", config.DeploymentName)
-<<<<<<< HEAD
-            .RegisterStreamingMiddleware(openaiMessageConnector);
-=======
             .RegisterMessageConnector();
->>>>>>> 3c61969b
 
         #region PrintMessageMiddleware
         var agentWithPrintMessageMiddleware = agent
@@ -39,11 +35,7 @@
 
         #region print_message_streaming
         var streamingAgent = new OpenAIChatAgent(openaiClient, "assistant", config.DeploymentName)
-<<<<<<< HEAD
-            .RegisterStreamingMiddleware(openaiMessageConnector)
-=======
             .RegisterMessageConnector()
->>>>>>> 3c61969b
             .RegisterPrintMessage();
 
         await streamingAgent.SendAsync("write a long poem");
