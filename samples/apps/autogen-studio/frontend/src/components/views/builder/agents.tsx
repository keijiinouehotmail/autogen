import {
  ArrowDownTrayIcon,
  ArrowUpTrayIcon,
  DocumentDuplicateIcon,
  InformationCircleIcon,
  PlusIcon,
  TrashIcon,
} from "@heroicons/react/24/outline";
import { Dropdown, MenuProps, Modal, message } from "antd";
import * as React from "react";
import { IAgentFlowSpec, IStatus } from "../../types";
import { appContext } from "../../../hooks/provider";
import {
  fetchJSON,
  getServerUrl,
  sampleAgentConfig,
  sanitizeConfig,
  timeAgo,
  truncateText,
} from "../../utils";
import {
  AgentFlowSpecView,
  BounceLoader,
  Card,
  CardHoverBar,
  LaunchButton,
  LoadingOverlay,
} from "../../atoms";

const AgentsView = ({}: any) => {
  const [loading, setLoading] = React.useState(false);
  const [error, setError] = React.useState<IStatus | null>({
    status: true,
    message: "All good",
  });

  const { user } = React.useContext(appContext);
  const serverUrl = getServerUrl();
  const listAgentsUrl = `${serverUrl}/agents?user_id=${user?.email}`;
  const saveAgentsUrl = `${serverUrl}/agents`;
  const deleteAgentUrl = `${serverUrl}/agents/delete`;

  const [agents, setAgents] = React.useState<IAgentFlowSpec[] | null>([]);
  const [selectedAgent, setSelectedAgent] =
    React.useState<IAgentFlowSpec | null>(null);

  const [showNewAgentModal, setShowNewAgentModal] = React.useState(false);

  const [showAgentModal, setShowAgentModal] = React.useState(false);

  const sampleAgent = sampleAgentConfig(user?.email || "");
  const [newAgent, setNewAgent] = React.useState<IAgentFlowSpec | null>(
    sampleAgent
  );

  const deleteAgent = (agent: IAgentFlowSpec) => {
    setError(null);
    setLoading(true);
    // const fetch;
    const payLoad = {
      method: "DELETE",
      headers: {
        "Content-Type": "application/json",
      },
      body: JSON.stringify({
        user_id: user?.email,
        agent: agent,
      }),
    };

    const onSuccess = (data: any) => {
      if (data && data.status) {
        message.success(data.message);
        console.log("agents", data.data);
        setAgents(data.data);
      } else {
        message.error(data.message);
      }
      setLoading(false);
    };
    const onError = (err: any) => {
      setError(err);
      message.error(err.message);
      setLoading(false);
    };
    fetchJSON(deleteAgentUrl, payLoad, onSuccess, onError);
  };

  const fetchAgents = () => {
    setError(null);
    setLoading(true);
    const payLoad = {
      method: "GET",
      headers: {
        "Content-Type": "application/json",
      },
    };

    const onSuccess = (data: any) => {
      if (data && data.status) {
        // message.success(data.message);

        setAgents(data.data);
      } else {
        message.error(data.message);
      }
      setLoading(false);
    };
    const onError = (err: any) => {
      setError(err);
      message.error(err.message);
      setLoading(false);
    };
    fetchJSON(listAgentsUrl, payLoad, onSuccess, onError);
  };

  const saveAgent = (agent: IAgentFlowSpec) => {
    setError(null);
    setLoading(true);
    // const fetch;

    const payLoad = {
      method: "POST",
      headers: {
        Accept: "application/json",
        "Content-Type": "application/json",
      },
      body: JSON.stringify({
        user_id: user?.email,
        agent: agent,
      }),
    };

    const onSuccess = (data: any) => {
      if (data && data.status) {
        message.success(data.message);
        // console.log("agents", data.data);
        setAgents(data.data);
      } else {
        message.error(data.message);
      }
      setLoading(false);
      setNewAgent(sampleAgent);
    };
    const onError = (err: any) => {
      setError(err);
      message.error(err.message);
      setLoading(false);
    };
    fetchJSON(saveAgentsUrl, payLoad, onSuccess, onError);
  };

  React.useEffect(() => {
    if (user) {
      // console.log("fetching messages", messages);
      fetchAgents();
    }
  }, []);

  const agentRows = (agents || []).map((agent: IAgentFlowSpec, i: number) => {
    const cardItems = [
      {
        title: "Download",
        icon: ArrowDownTrayIcon,
        onClick: (e: any) => {
          e.stopPropagation();
          // download workflow as workflow.name.json
          const element = document.createElement("a");
          const sanitizedAgent = sanitizeConfig(agent);
          const file = new Blob([JSON.stringify(sanitizedAgent)], {
            type: "application/json",
          });
          element.href = URL.createObjectURL(file);
          element.download = `agent_${agent.config.name}.json`;
          document.body.appendChild(element); // Required for this to work in FireFox
          element.click();
        },
        hoverText: "Download",
      },
      {
        title: "Make a Copy",
        icon: DocumentDuplicateIcon,
        onClick: (e: any) => {
          e.stopPropagation();
          let newAgent = { ...agent };
          newAgent.config.name = `${agent.config.name}_copy`;
          newAgent.user_id = user?.email;
          newAgent.timestamp = new Date().toISOString();
          if (newAgent.id) {
            delete newAgent.id;
          }

          setNewAgent(newAgent);
          setShowNewAgentModal(true);
        },
        hoverText: "Make a Copy",
      },
      {
        title: "Delete",
        icon: TrashIcon,
        onClick: (e: any) => {
          e.stopPropagation();
          deleteAgent(agent);
        },
        hoverText: "Delete",
      },
    ];
    return (
      <li key={"agentrow" + i} className=" " style={{ width: "200px" }}>
        <Card
          className="h-full p-2 cursor-pointer"
          title={
            <div className="  ">{truncateText(agent.config.name, 25)}</div>
          }
          onClick={() => {
            setSelectedAgent(agent);
            setShowAgentModal(true);
          }}
        >
          <div
            style={{ minHeight: "65px" }}
            className="my-2   break-words"
            aria-hidden="true"
          >
            {" "}
            {truncateText(agent.description || "", 70)}
          </div>
          <div
            className="text-xs"
            aria-label={`Last updated ${timeAgo(agent.timestamp || "")}`}
          >
            {timeAgo(agent.timestamp || "")}
          </div>
          <div
            onMouseEnter={(e) => {
              e.stopPropagation();
            }}
            className=" mt-2 text-right opacity-0 group-hover:opacity-100 "
          >
<<<<<<< HEAD
            {" "}
            <div
              role="button"
              className="text-accent text-xs inline-block hover:bg-primary p-2 rounded"
              onClick={(e) => {
                e.stopPropagation();
                deleteAgent(agent);
              }}
            >
              <TrashIcon className=" w-5, h-5 cursor-pointer inline-block" />
              <span className="text-xs hidden"> delete</span>
            </div>
          </div>
        </Card>
      </li>
=======
            <div style={{ minHeight: "65px" }} className="my-2   break-words">
              {" "}
              {truncateText(agent.config.description || "", 70)}
            </div>
            <div className="text-xs">{timeAgo(agent.timestamp || "")}</div>
            <CardHoverBar items={cardItems} />
          </Card>
        </div>
      </div>
>>>>>>> 3a3d4cc2
    );
  });

  const AgentModal = ({
    agent,
    setAgent,
    showAgentModal,
    setShowAgentModal,
    handler,
  }: {
    agent: IAgentFlowSpec | null;
    setAgent: (agent: IAgentFlowSpec | null) => void;
    showAgentModal: boolean;
    setShowAgentModal: (show: boolean) => void;
    handler?: (agent: IAgentFlowSpec | null) => void;
  }) => {
    const [localAgent, setLocalAgent] = React.useState<IAgentFlowSpec | null>(
      agent
    );

    return (
      <Modal
        title={
          <>
            Agent Specification{" "}
            <span className="text-accent font-normal">
              {agent?.config?.name || ""}
            </span>{" "}
          </>
        }
        width={800}
        open={showAgentModal}
        onOk={() => {
          setAgent(null);
          setShowAgentModal(false);
          if (handler) {
            handler(localAgent);
          }
        }}
        onCancel={() => {
          setAgent(null);
          setShowAgentModal(false);
        }}
      >
        {agent && (
          <AgentFlowSpecView
            title=""
            flowSpec={localAgent || agent}
            setFlowSpec={setLocalAgent}
          />
        )}
        {/* {JSON.stringify(localAgent)} */}
      </Modal>
    );
  };

  const uploadAgent = () => {
    const input = document.createElement("input");
    input.type = "file";
    input.accept = ".json";
    input.onchange = (e: any) => {
      const file = e.target.files[0];
      const reader = new FileReader();
      reader.onload = (e: any) => {
        const contents = e.target.result;
        if (contents) {
          try {
            const agent = JSON.parse(contents);
            // TBD validate that it is a valid agent
            if (!agent.config) {
              throw new Error(
                "Invalid agent file. An agent must have a config"
              );
            }
            setNewAgent(agent);
            setShowNewAgentModal(true);
          } catch (err) {
            message.error(
              "Invalid agent file. Please upload a valid agent file."
            );
          }
        }
      };
      reader.readAsText(file);
    };
    input.click();
  };

  const agentsMenuItems: MenuProps["items"] = [
    // {
    //   type: "divider",
    // },
    {
      key: "uploadagent",
      label: (
        <div>
          <ArrowUpTrayIcon className="w-5 h-5 inline-block mr-2" />
          Upload Agent
        </div>
      ),
    },
  ];

  const agentsMenuItemOnClick: MenuProps["onClick"] = ({ key }) => {
    if (key === "uploadagent") {
      uploadAgent();
      return;
    }
  };

  return (
    <div className="text-primary  ">
      <AgentModal
        agent={selectedAgent}
        setAgent={setSelectedAgent}
        setShowAgentModal={setShowAgentModal}
        showAgentModal={showAgentModal}
        handler={(agent: IAgentFlowSpec | null) => {
          if (agent) {
            saveAgent(agent);
          }
        }}
      />

      <AgentModal
        agent={newAgent || sampleAgent}
        setAgent={setNewAgent}
        setShowAgentModal={setShowNewAgentModal}
        showAgentModal={showNewAgentModal}
        handler={(agent: IAgentFlowSpec | null) => {
          if (agent) {
            saveAgent(agent);
          }
        }}
      />

      <div className="mb-2   relative">
        <div className="     rounded  ">
          <div className="flex mt-2 pb-2 mb-2 border-b">
            <div className="flex-1 font-semibold mb-2 ">
              {" "}
              Agents ({agentRows.length}){" "}
            </div>
            <div>
              <Dropdown.Button
                type="primary"
                menu={{
                  items: agentsMenuItems,
                  onClick: agentsMenuItemOnClick,
                }}
                placement="bottomRight"
                trigger={["click"]}
                onClick={() => {
                  setShowNewAgentModal(true);
                }}
              >
                <PlusIcon className="w-5 h-5 inline-block mr-1" />
                New Agent
              </Dropdown.Button>
            </div>
          </div>

          <div className="text-xs mb-2 pb-1  ">
            {" "}
            Configure an agent that can reused in your agent workflow{" "}
            {selectedAgent?.config.name}
          </div>
          {agents && agents.length > 0 && (
            <div className="w-full  relative">
              <LoadingOverlay loading={loading} />
              {/* UPGRADE OPPORTUNITY FOR ACCESSIBILITY */}
              <ul className="   flex flex-wrap gap-3">{agentRows}</ul>
            </div>
          )}

          {agents && agents.length === 0 && !loading && (
            <div className="text-sm border mt-4 rounded text-secondary p-2">
              <InformationCircleIcon className="h-4 w-4 inline mr-1" />
              No agents found. Please create a new agent.
            </div>
          )}

          {loading && (
            <div className="  w-full text-center">
              {" "}
              <BounceLoader />{" "}
              <span className="inline-block"> loading .. </span>
            </div>
          )}
        </div>
      </div>
    </div>
  );
};

export default AgentsView;<|MERGE_RESOLUTION|>--- conflicted
+++ resolved
@@ -207,63 +207,35 @@
     ];
     return (
       <li key={"agentrow" + i} className=" " style={{ width: "200px" }}>
-        <Card
-          className="h-full p-2 cursor-pointer"
-          title={
-            <div className="  ">{truncateText(agent.config.name, 25)}</div>
-          }
-          onClick={() => {
-            setSelectedAgent(agent);
-            setShowAgentModal(true);
-          }}
-        >
-          <div
-            style={{ minHeight: "65px" }}
-            className="my-2   break-words"
-            aria-hidden="true"
+        <div className="">
+          <Card
+            className="h-full p-2 cursor-pointer"
+            title={
+              <div className="  ">{truncateText(agent.config.name, 25)}</div>
+            }
+            onClick={() => {
+              setSelectedAgent(agent);
+              setShowAgentModal(true);
+            }}
           >
-            {" "}
-            {truncateText(agent.description || "", 70)}
-          </div>
-          <div
-            className="text-xs"
-            aria-label={`Last updated ${timeAgo(agent.timestamp || "")}`}
-          >
-            {timeAgo(agent.timestamp || "")}
-          </div>
-          <div
-            onMouseEnter={(e) => {
-              e.stopPropagation();
-            }}
-            className=" mt-2 text-right opacity-0 group-hover:opacity-100 "
-          >
-<<<<<<< HEAD
-            {" "}
             <div
-              role="button"
-              className="text-accent text-xs inline-block hover:bg-primary p-2 rounded"
-              onClick={(e) => {
-                e.stopPropagation();
-                deleteAgent(agent);
-              }}
+              style={{ minHeight: "65px" }}
+              className="my-2   break-words"
+              aria-hidden="true"
             >
-              <TrashIcon className=" w-5, h-5 cursor-pointer inline-block" />
-              <span className="text-xs hidden"> delete</span>
-            </div>
-          </div>
-        </Card>
-      </li>
-=======
-            <div style={{ minHeight: "65px" }} className="my-2   break-words">
               {" "}
               {truncateText(agent.config.description || "", 70)}
             </div>
-            <div className="text-xs">{timeAgo(agent.timestamp || "")}</div>
+            <div
+              className="text-xs"
+              aria-label={`Last updated ${timeAgo(agent.timestamp || "")}`}
+            >
+              {timeAgo(agent.timestamp || "")}
+            </div>
             <CardHoverBar items={cardItems} />
           </Card>
         </div>
-      </div>
->>>>>>> 3a3d4cc2
+      </li>
     );
   });
 
