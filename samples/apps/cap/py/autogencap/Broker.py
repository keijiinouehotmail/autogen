import threading
import time

import zmq

from autogencap.Config import xpub_url, xsub_url
from autogencap.DebugLog import Debug, Info, Warn
<<<<<<< HEAD
=======
from autogencap.Config import xsub_url, xpub_url, router_url
>>>>>>> dd61eaae


class Broker:
    def __init__(self, context: zmq.Context = zmq.Context()):
        self._context: zmq.Context = context
        self._run: bool = False
        self._xpub: zmq.Socket = None
        self._xsub: zmq.Socket = None
        self._router: zmq.Socket = None

    def _init_sockets(self):
        try:
            # XPUB setup
            self._xpub = self._context.socket(zmq.XPUB)
            self._xpub.setsockopt(zmq.LINGER, 0)
            self._xpub.bind(xpub_url)
            # XSUB setup
            self._xsub = self._context.socket(zmq.XSUB)
            self._xsub.setsockopt(zmq.LINGER, 0)
            self._xsub.bind(xsub_url)
            # ROUTER setup
            self._router = self._context.socket(zmq.ROUTER)
            self._router.setsockopt(zmq.LINGER, 0)
            self._router.bind(router_url)
            return True
        except zmq.ZMQError as e:
            Debug("BROKER", f"Unable to start.  Check details: {e}")
            # If binding fails, close the sockets and return False
            if self._xpub:
                self._xpub.close()
            if self._xsub:
                self._xsub.close()
            if self._router:
                self._router.close()
            return False

    def start(self) -> bool:
        Debug("BROKER", "Trying to start broker.")
        self._run = True
        self._broker_thread: threading.Thread = threading.Thread(target=self.thread_fn)
        self._broker_thread.start()
        time.sleep(0.01)
        return True

    def stop(self):
        if not self._run:
            return
        # Error("BROKER_ERR", "fix cleanup self._context.term()")
        Debug("BROKER", "stopped")
        self._run = False
        self._broker_thread.join()
        if self._xpub:
            self._xpub.close()
        if self._xsub:
            self._xsub.close()
        if self._router:
            self._router.close()
        # self._context.term()

    def thread_fn(self):
        try:
            if not self._init_sockets():
                Debug("BROKER", "Receive thread not started since sockets were not initialized")
                self._run = False
                return

            # Poll sockets for events
            self._poller: zmq.Poller = zmq.Poller()
            self._poller.register(self._xpub, zmq.POLLIN)
            self._poller.register(self._xsub, zmq.POLLIN)
            self._poller.register(self._router, zmq.POLLIN)

            Info("BROKER", "Started.  Waiting for events")
            # Receive msgs, forward and process
            while self._run:
                events = dict(self._poller.poll(500))
                if self._xpub in events:
                    message = self._xpub.recv_multipart()
                    Debug("BROKER", f"subscription message: {message[0]}")
                    self._xsub.send_multipart(message)

                if self._xsub in events:
                    message = self._xsub.recv_multipart()
                    Debug("BROKER", f"publishing message: {message}")
                    self._xpub.send_multipart(message)

                if self._router in events:
                    message = self._router.recv_multipart()
                    Debug("BROKER", f"router message: {message}")
                    # Mirror it back for now to confirm connectivity
                    # More interesting reserved point to point
                    # routing coming in the the future
                    self._router.send_multipart(message)

        except Exception as e:
            Debug("BROKER", f"thread encountered an error: {e}")
        finally:
            self._run = False
            Debug("BROKER", "thread ended")
        return


# Run a standalone broker that all other Actors can connect to.
# This can also run inproc with the other actors.
def main():
    broker = Broker()
    Info("BROKER", "Starting.")
    if broker.start():
        Info("BROKER", "Running.")
    else:
        Warn("BROKER", "Failed to start.")
        return

    status_interval = 300  # seconds
    last_time = time.time()

    # Broker is running in a separate thread. Here we are watching the
    # broker's status and printing status every few seconds.  This is
    # a good place to print other statistics captured as the broker runs.
    # -- Exits when the user presses Ctrl+C --
    while broker._run:
        # print a message every n seconds
        current_time = time.time()
        elapsed_time = current_time - last_time
        if elapsed_time > status_interval:
            Info("BROKER", "Running.")
            last_time = current_time
        try:
            time.sleep(0.5)
        except KeyboardInterrupt:
            Info("BROKER", "KeyboardInterrupt.  Stopping the broker.")
            broker.stop()


if __name__ == "__main__":
    main()<|MERGE_RESOLUTION|>--- conflicted
+++ resolved
@@ -5,10 +5,7 @@
 
 from autogencap.Config import xpub_url, xsub_url
 from autogencap.DebugLog import Debug, Info, Warn
-<<<<<<< HEAD
-=======
 from autogencap.Config import xsub_url, xpub_url, router_url
->>>>>>> dd61eaae
 
 
 class Broker:
