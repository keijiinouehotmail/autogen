<<<<<<< HEAD
from typing import Any, Callable, Dict, List, Tuple
=======
import re
from typing import Any, Callable, Dict, List, Tuple, Union
>>>>>>> dd61eaae

from .agent import Agent


def consolidate_chat_info(chat_info, uniform_sender=None) -> None:
    if isinstance(chat_info, dict):
        chat_info = [chat_info]
    for c in chat_info:
        if uniform_sender is None:
            assert "sender" in c, "sender must be provided."
            sender = c["sender"]
        else:
            sender = uniform_sender
        assert "recipient" in c, "recipient must be provided."
        summary_method = c.get("summary_method")
        assert (
            summary_method is None
            or isinstance(summary_method, Callable)
            or summary_method in ("last_msg", "reflection_with_llm")
        ), "summary_method must be a string chosen from 'reflection_with_llm' or 'last_msg' or a callable, or None."
        if summary_method == "reflection_with_llm":
            assert (
                sender.client is not None or c["recipient"].client is not None
            ), "llm client must be set in either the recipient or sender when summary_method is reflection_with_llm."


def gather_usage_summary(agents: List[Agent]) -> Tuple[Dict[str, any], Dict[str, any]]:
    r"""Gather usage summary from all agents.

    Args:
        agents: (list): List of agents.

    Returns:
        tuple: (total_usage_summary, actual_usage_summary)

    Example:

    ```python
    total_usage_summary = {
        "total_cost": 0.0006090000000000001,
        "gpt-35-turbo": {
                "cost": 0.0006090000000000001,
                "prompt_tokens": 242,
                "completion_tokens": 123,
                "total_tokens": 365
        }
    }
    ```

    Note:

    `actual_usage_summary` follows the same format.
    If none of the agents incurred any cost (not having a client), then the total_usage_summary and actual_usage_summary will be `{'total_cost': 0}`.
    """

    def aggregate_summary(usage_summary: Dict[str, Any], agent_summary: Dict[str, Any]) -> None:
        if agent_summary is None:
            return
        usage_summary["total_cost"] += agent_summary.get("total_cost", 0)
        for model, data in agent_summary.items():
            if model != "total_cost":
                if model not in usage_summary:
                    usage_summary[model] = data.copy()
                else:
                    usage_summary[model]["cost"] += data.get("cost", 0)
                    usage_summary[model]["prompt_tokens"] += data.get("prompt_tokens", 0)
                    usage_summary[model]["completion_tokens"] += data.get("completion_tokens", 0)
                    usage_summary[model]["total_tokens"] += data.get("total_tokens", 0)

    total_usage_summary = {"total_cost": 0}
    actual_usage_summary = {"total_cost": 0}

    for agent in agents:
        if getattr(agent, "client", None):
            aggregate_summary(total_usage_summary, agent.client.total_usage_summary)
            aggregate_summary(actual_usage_summary, agent.client.actual_usage_summary)

    return total_usage_summary, actual_usage_summary


def parse_tags_from_content(tag: str, content: Union[str, List[Dict[str, Any]]]) -> List[Dict[str, Dict[str, str]]]:
    """Parses HTML style tags from message contents.

    The parsing is done by looking for patterns in the text that match the format of HTML tags. The tag to be parsed is
    specified as an argument to the function. The function looks for this tag in the text and extracts its content. The
    content of a tag is everything that is inside the tag, between the opening and closing angle brackets. The content
    can be a single string or a set of attribute-value pairs.

    Examples:
        <img http://example.com/image.png> -> [{"tag": "img", "attr": {"src": "http://example.com/image.png"}, "match": re.Match}]
        <audio text="Hello I'm a robot" prompt="whisper"> ->
                [{"tag": "audio", "attr": {"text": "Hello I'm a robot", "prompt": "whisper"}, "match": re.Match}]

    Args:
        tag (str): The HTML style tag to be parsed.
        content (Union[str, List[Dict[str, Any]]]): The message content to parse. Can be a string or a list of content
            items.

    Returns:
        List[Dict[str, str]]: A list of dictionaries, where each dictionary represents a parsed tag. Each dictionary
            contains three key-value pairs: 'type' which is the tag, 'attr' which is a dictionary of the parsed attributes,
            and 'match' which is a regular expression match object.

    Raises:
        ValueError: If the content is not a string or a list.
    """
    results = []
    if isinstance(content, str):
        results.extend(_parse_tags_from_text(tag, content))
    # Handles case for multimodal messages.
    elif isinstance(content, list):
        for item in content:
            if item.get("type") == "text":
                results.extend(_parse_tags_from_text(tag, item["text"]))
    else:
        raise ValueError(f"content must be str or list, but got {type(content)}")

    return results


def _parse_tags_from_text(tag: str, text: str) -> List[Dict[str, str]]:
    pattern = re.compile(f"<{tag} (.*?)>")

    results = []
    for match in re.finditer(pattern, text):
        tag_attr = match.group(1).strip()
        attr = _parse_attributes_from_tags(tag_attr)

        results.append({"tag": tag, "attr": attr, "match": match})
    return results


def _parse_attributes_from_tags(tag_content: str):
    pattern = r"([^ ]+)"
    attrs = re.findall(pattern, tag_content)
    reconstructed_attrs = _reconstruct_attributes(attrs)

    def _append_src_value(content, value):
        if "src" in content:
            content["src"] += f" {value}"
        else:
            content["src"] = value

    content = {}
    for attr in reconstructed_attrs:
        if "=" not in attr:
            _append_src_value(content, attr)
            continue

        key, value = attr.split("=", 1)
        if value.startswith("'") or value.startswith('"'):
            content[key] = value[1:-1]  # remove quotes
        else:
            _append_src_value(content, attr)

    return content


def _reconstruct_attributes(attrs: List[str]) -> List[str]:
    """Reconstructs attributes from a list of strings where some attributes may be split across multiple elements."""

    def is_attr(attr: str) -> bool:
        if "=" in attr:
            _, value = attr.split("=", 1)
            if value.startswith("'") or value.startswith('"'):
                return True
        return False

    reconstructed = []
    found_attr = False
    for attr in attrs:
        if is_attr(attr):
            reconstructed.append(attr)
            found_attr = True
        else:
            if found_attr:
                reconstructed[-1] += f" {attr}"
                found_attr = True
            elif reconstructed:
                reconstructed[-1] += f" {attr}"
            else:
                reconstructed.append(attr)
    return reconstructed<|MERGE_RESOLUTION|>--- conflicted
+++ resolved
@@ -1,9 +1,5 @@
-<<<<<<< HEAD
-from typing import Any, Callable, Dict, List, Tuple
-=======
 import re
 from typing import Any, Callable, Dict, List, Tuple, Union
->>>>>>> dd61eaae
 
 from .agent import Agent
 
